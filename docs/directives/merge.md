--- conflicted
+++ resolved
@@ -1,14 +1,13 @@
 # Merge
 
-The `merge` directive merges two columns by inserting a third column into a record. The
+The MERGE directive merges two columns by inserting a third column into a record. The
 values in the third column are merged values from the two columns delimited by a
 specified separator.
 
 
 ## Syntax
 ```
-<<<<<<< HEAD
-merge <first> <second> <new-column> <separator>
+ MERGE <first> <second> <new column> '<seperator>'
 ```
 
 * The `<first>` and `<second>` column values are merged using a separator. The columns to be
@@ -16,32 +15,16 @@
 
 * The `<new-column>` is the new column that will be added to the record. If the column already exists,
   the contents will be replaced.
-=======
- MERGE <first> <second> <new column> '<seperator>'
-```
-
->>>>>>> 2e3046e6
 
 * The `<separator>` is the character or string to be used to separate the values in the new
-  column.
+  column. It is specifed between single quotes. For example, a space character: `' '`.
 
-<<<<<<< HEAD
 * The existing columns are not dropped by this directive.
 
 
 ## Usage Notes
 
 The columns to be merged should both be of type string.
-=======
-MERGE directive will merge ```first``` and ```second``` using a seperator.
-The columns to be merged should be of type String for the merge to be successful.
-```new column``` is a new column that would be added to the record.
-Both ```first``` and ```second``` columns have to be present and should be
-of type string for this directive to be successful.
-
-The seperator has to be specified within a single quote.
-E.g. for specifying a space enclose them in a single quote ```' '```
->>>>>>> 2e3046e6
 
 
 ## Example
@@ -49,7 +32,6 @@
 Using this record as an example:
 ```
 {
-<<<<<<< HEAD
   "first": "Root",
   "last": "Joltie"
 }
@@ -57,7 +39,7 @@
 
 Applying this directive:
 ```
-merge first last fullname -
+merge first last fullname ' '
 ```
 
 would result in this record:
@@ -65,32 +47,7 @@
 {
   "first": "Root",
   "last": "Joltie",
-  "fullname": "Root-Joltie"
-}
-```
-=======
-  "fname" : "Joltie",
-  "lname" : "Root"
-}
-```
-applying the MERGE directive on basic type like ```y``` as follows
-
-```
-  merge fname lname name ' '
-  merge fname lname name '''
-  merge fname lname name '\u000A'
-  merge fname lname name '---'
-```
-
-would generate the following distinct records.
-
-Separator is space ```' '```
-
-```
-{
-  "fname" : "Joltie",
-  "lname" : "Root",
-  "name" : "Joltie Root"
+  "fullname": "Root Joltie"
 }
 ```
 
@@ -122,4 +79,3 @@
 ```
 
 
->>>>>>> 2e3046e6
