--- conflicted
+++ resolved
@@ -20,7 +20,6 @@
 import co.cask.cdap.api.common.Bytes;
 import co.cask.cdap.api.data.schema.Schema;
 import co.cask.cdap.api.dataset.DataSetException;
-import co.cask.cdap.api.dataset.lib.KeyValue;
 import co.cask.cdap.api.service.http.AbstractHttpServiceHandler;
 import co.cask.cdap.api.service.http.HttpServiceRequest;
 import co.cask.cdap.api.service.http.HttpServiceResponder;
@@ -32,13 +31,10 @@
 import co.cask.wrangler.api.DirectiveConfig;
 import co.cask.wrangler.api.DirectiveParseException;
 import co.cask.wrangler.api.Directives;
-import co.cask.wrangler.api.ObjectSerDe;
+import co.cask.wrangler.api.Pair;
 import co.cask.wrangler.api.PipelineContext;
 import co.cask.wrangler.api.Record;
 import co.cask.wrangler.api.TransientStore;
-import co.cask.wrangler.statistics.Statistics;
-import co.cask.wrangler.api.validator.Validator;
-import co.cask.wrangler.api.validator.ValidatorException;
 import co.cask.wrangler.dataset.workspace.DataType;
 import co.cask.wrangler.dataset.workspace.WorkspaceDataset;
 import co.cask.wrangler.dataset.workspace.WorkspaceException;
@@ -50,11 +46,15 @@
 import co.cask.wrangler.sampling.Reservoir;
 import co.cask.wrangler.service.connections.ConnectionType;
 import co.cask.wrangler.statistics.BasicStatistics;
+import co.cask.wrangler.statistics.Statistics;
 import co.cask.wrangler.steps.DefaultTransientStore;
 import co.cask.wrangler.utils.Json2Schema;
+import co.cask.wrangler.utils.ObjectSerDe;
 import co.cask.wrangler.utils.RecordConvertorException;
 import co.cask.wrangler.utils.XPathUtil;
 import co.cask.wrangler.validator.ColumnNameValidator;
+import co.cask.wrangler.validator.Validator;
+import co.cask.wrangler.validator.ValidatorException;
 import com.google.common.base.Function;
 import com.google.common.collect.Lists;
 import com.google.gson.Gson;
@@ -173,12 +173,12 @@
   public void list(HttpServiceRequest request, HttpServiceResponder responder) {
     try {
       JsonObject response = new JsonObject();
-      List<KeyValue<String,String>> workspaces = table.getWorkspaces();
+      List<Pair<String,String>> workspaces = table.getWorkspaces();
       JsonArray array = new JsonArray();
-      for (KeyValue<String, String> workspace : workspaces) {
+      for (Pair<String, String> workspace : workspaces) {
         JsonObject object = new JsonObject();
-        object.addProperty("id", workspace.getKey());
-        object.addProperty("name", workspace.getValue());
+        object.addProperty("id", workspace.getFirst());
+        object.addProperty("name", workspace.getSecond());
         array.add(object);
       }
       response.addProperty("status", HttpURLConnection.HTTP_OK);
@@ -511,24 +511,24 @@
         }
 
         // Iterate through all the fields of the record.
-        List<KeyValue<String, Object>> fields = record.getFields();
-        for (KeyValue<String, Object> field : fields) {
+        List<Pair<String, Object>> fields = record.getFields();
+        for (Pair<String, Object> field : fields) {
           // If not present in header, add it to header.
-          if (!header.contains(field.getKey())) {
-            headers.add(new JsonPrimitive(field.getKey()));
-            header.add(field.getKey());
+          if (!header.contains(field.getFirst())) {
+            headers.add(new JsonPrimitive(field.getFirst()));
+            header.add(field.getFirst());
           }
-          Object object = field.getValue();
+          Object object = field.getSecond();
 
           if (object != null) {
-            types.addProperty(field.getKey(), object.getClass().getSimpleName().toLowerCase());
+            types.addProperty(field.getFirst(), object.getClass().getSimpleName().toLowerCase());
             if ((object.getClass().getMethod("toString").getDeclaringClass() != Object.class)) {
-              value.addProperty(field.getKey(), object.toString());
+              value.addProperty(field.getFirst(), object.toString());
             } else {
-              value.addProperty(field.getKey(), "Non-displayable object");
+              value.addProperty(field.getFirst(), "Non-displayable object");
             }
           } else {
-            value.add(field.getKey(), JsonNull.INSTANCE);
+            value.add(field.getFirst(), JsonNull.INSTANCE);
           }
         }
         values.add(value);
@@ -620,31 +620,31 @@
       Record types = (Record) summary.getValue("types");
 
       // Serialize the results into JSON.
-      List<KeyValue<String, Object>> fields = stats.getFields();
+      List<Pair<String, Object>> fields = stats.getFields();
       JsonObject statistics = new JsonObject();
-      for (KeyValue<String, Object> field : fields) {
-        List<KeyValue<String, Double>> values = (List<KeyValue<String, Double>>) field.getValue();
+      for (Pair<String, Object> field : fields) {
+        List<Pair<String, Double>> values = (List<Pair<String, Double>>) field.getSecond();
         JsonObject v = new JsonObject();
         JsonObject o = new JsonObject();
-        for (KeyValue<String, Double> value : values) {
-          o.addProperty(value.getKey(), value.getValue().floatValue()*100);
+        for (Pair<String, Double> value : values) {
+          o.addProperty(value.getFirst(), value.getSecond().floatValue()*100);
         }
         v.add("general", o);
-        statistics.add(field.getKey(), v);
+        statistics.add(field.getFirst(), v);
       }
 
       fields = types.getFields();
-      for (KeyValue<String, Object> field : fields) {
-        List<KeyValue<String, Double>> values = (List<KeyValue<String, Double>>) field.getValue();
+      for (Pair<String, Object> field : fields) {
+        List<Pair<String, Double>> values = (List<Pair<String, Double>>) field.getSecond();
         JsonObject v = new JsonObject();
         JsonObject o = new JsonObject();
-        for (KeyValue<String, Double> value : values) {
-          o.addProperty(value.getKey(), value.getValue().floatValue()*100);
+        for (Pair<String, Double> value : values) {
+          o.addProperty(value.getFirst(), value.getSecond().floatValue()*100);
         }
         v.add("types", o);
-        JsonObject object = (JsonObject) statistics.get(field.getKey());
+        JsonObject object = (JsonObject) statistics.get(field.getFirst());
         if (object == null) {
-          statistics.add(field.getKey(), v);
+          statistics.add(field.getFirst(), v);
         } else {
           object.add("types", o);
         }
@@ -843,13 +843,9 @@
       Map<String, List<String>> aliases = config.getReverseAlias();
       JsonObject response = new JsonObject();
       JsonArray values = new JsonArray();
-<<<<<<< HEAD
+
+      int count = 0;
       for (UsageRegistry.UsageEntry entry : usages) {
-=======
-      int count = 0;
-
-      for (UsageRegistry.UsageDatum entry : usages) {
->>>>>>> 0cc0ae0a
         JsonObject usage = new JsonObject();
         String directive = entry.getDirective();
         usage.addProperty("directive", directive);
