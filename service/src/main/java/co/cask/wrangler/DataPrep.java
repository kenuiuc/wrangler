/*
 * Copyright © 2017 Cask Data, Inc.
 *
 * Licensed under the Apache License, Version 2.0 (the "License"); you may not
 * use this file except in compliance with the License. You may obtain a copy of
 * the License at
 *
 * http://www.apache.org/licenses/LICENSE-2.0
 *
 * Unless required by applicable law or agreed to in writing, software
 * distributed under the License is distributed on an "AS IS" BASIS, WITHOUT
 * WARRANTIES OR CONDITIONS OF ANY KIND, either express or implied. See the
 * License for the specific language governing permissions and limitations under
 * the License.
 */

package co.cask.wrangler;

import co.cask.cdap.api.app.AbstractApplication;
import co.cask.cdap.api.dataset.DatasetProperties;
import co.cask.cdap.api.dataset.lib.FileSet;
import co.cask.cdap.api.dataset.lib.FileSetProperties;
import co.cask.cdap.api.dataset.table.Table;
import co.cask.wrangler.dataset.workspace.WorkspaceDataset;
import co.cask.wrangler.service.connections.ConnectionService;
import co.cask.wrangler.service.database.DatabaseService;
import co.cask.wrangler.service.directive.DirectivesService;
import co.cask.wrangler.service.explorer.FilesystemExplorer;
import co.cask.wrangler.service.kafka.KafkaService;
import co.cask.wrangler.service.schema.SchemaRegistryService;
import org.apache.hadoop.mapred.TextInputFormat;
import org.apache.hadoop.mapred.TextOutputFormat;

/**
 * Wrangler Application.
 */
public class DataPrep extends AbstractApplication {
  public static final String DATAPREP_DATASET = "dataprep";

  /**
   * Override this method to declare and configure the application.
   */
  @Override
  public void configure() {
    setName("dataprep");
    setDescription("DataPrep Backend Service");

    createDataset(DirectivesService.WORKSPACE_DATASET, WorkspaceDataset.class,
                  DatasetProperties.builder().setDescription("Dataprep Workspace Management").build());
    createDataset(DATAPREP_DATASET, Table.class,
                  DatasetProperties.builder().setDescription("DataPrep All Store").build());

    // Used by the file service.
    createDataset("dataprepfs", FileSet.class, FileSetProperties.builder()
      .setBasePath("dataprepfs/indexds")
      .setInputFormat(TextInputFormat.class)
      .setOutputFormat(TextOutputFormat.class)
      .setDescription("Store Dataprep Index files")
      .build());

    addService("service",
               new DirectivesService(),
               new SchemaRegistryService(),
               new FilesystemExplorer(),
               new ConnectionService(),
<<<<<<< HEAD
               new KafkaService()
=======
               new DatabaseService()
>>>>>>> 8a74ea37
    );
  }
}<|MERGE_RESOLUTION|>--- conflicted
+++ resolved
@@ -27,6 +27,7 @@
 import co.cask.wrangler.service.directive.DirectivesService;
 import co.cask.wrangler.service.explorer.FilesystemExplorer;
 import co.cask.wrangler.service.kafka.KafkaService;
+import co.cask.wrangler.service.s3.S3Service;
 import co.cask.wrangler.service.schema.SchemaRegistryService;
 import org.apache.hadoop.mapred.TextInputFormat;
 import org.apache.hadoop.mapred.TextOutputFormat;
@@ -63,11 +64,9 @@
                new SchemaRegistryService(),
                new FilesystemExplorer(),
                new ConnectionService(),
-<<<<<<< HEAD
-               new KafkaService()
-=======
-               new DatabaseService()
->>>>>>> 8a74ea37
+               new KafkaService(),
+               new DatabaseService(),
+               new S3Service()
     );
   }
 }